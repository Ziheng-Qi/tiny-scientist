--- conflicted
+++ resolved
@@ -12,7 +12,6 @@
 
 class Thinker:
     def __init__(
-<<<<<<< HEAD
             self,
             tools: List,
             iter_num: int,
@@ -21,18 +20,7 @@
             base_dir: str = "",
             config_dir: str = "",
             temperature: float = 0.75,
-            s2_api_key: Optional[str] = None
-=======
-        self,
-        tools: List,
-        iter_num: int,
-        model: str = "",
-        client: any = None,
-        base_dir: str = "",
-        temperature: float = 0.75,
-        s2_api_key: Optional[str] = None
->>>>>>> b150b54a
-    ):
+            s2_api_key: Optional[str] = Non
         self.tools = tools
         self.iter_num = iter_num
         self.model = model
